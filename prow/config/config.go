--- conflicted
+++ resolved
@@ -590,8 +590,6 @@
 	// controller to handle tests. Defaults to 20. Needs to be a positive
 	// number.
 	MaxGoroutines int `json:"max_goroutines,omitempty"`
-
-	templateFuncs template.FuncMap
 }
 
 // ReportTemplateForRepo returns the template that belong to a specific repository.
@@ -855,7 +853,9 @@
 // It sets p.DefaultDecorationConfigs into either the old map
 // format or the new slice format:
 // Old format: map[string]*prowapi.DecorationConfig where the key is org,
-//             org/repo, or "*".
+//
+//	org/repo, or "*".
+//
 // New format: []*DefaultDecorationConfigEntry
 // If the old format is parsed it is converted to the new format, then all
 // filter regexp are compiled.
@@ -1123,9 +1123,9 @@
 type GCSBrowserPrefixes map[string]string
 
 // GetGCSBrowserPrefix determines the GCS Browser prefix by checking for a config in order of:
-//   1. If org (and optionally repo) is provided resolve the GCSBrowserPrefixesByRepo config.
-//   2. If bucket is provided resolve the GCSBrowserPrefixesByBucket config.
-//   3. If not found in either use the default from GCSBrowserPrefixesByRepo or GCSBrowserPrefixesByBucket if not found.
+//  1. If org (and optionally repo) is provided resolve the GCSBrowserPrefixesByRepo config.
+//  2. If bucket is provided resolve the GCSBrowserPrefixesByBucket config.
+//  3. If not found in either use the default from GCSBrowserPrefixesByRepo or GCSBrowserPrefixesByBucket if not found.
 func (s Spyglass) GetGCSBrowserPrefix(org, repo, bucket string) string {
 	if org != "" {
 		if prefix, ok := s.GCSBrowserPrefixesByRepo[fmt.Sprintf("%s/%s", org, repo)]; ok {
@@ -1237,9 +1237,9 @@
 
 // ValidateStorageBucket validates a storage bucket (unless the `Deck.SkipStoragePathValidation` field is true).
 // The bucket name must be included in any of the following:
-//    1) Any job's `.DecorationConfig.GCSConfiguration.Bucket` (except jobs defined externally via InRepoConfig).
-//    2) `Plank.DefaultDecorationConfigs.GCSConfiguration.Bucket`.
-//    3) `Deck.AdditionalAllowedBuckets`.
+//  1. Any job's `.DecorationConfig.GCSConfiguration.Bucket` (except jobs defined externally via InRepoConfig).
+//  2. `Plank.DefaultDecorationConfigs.GCSConfiguration.Bucket`.
+//  3. `Deck.AdditionalAllowedBuckets`.
 func (c *Config) ValidateStorageBucket(bucketName string) error {
 	if !c.Deck.shouldValidateStorageBuckets() {
 		return nil
@@ -1418,7 +1418,9 @@
 // Deck.DefaultRerunAuthConfigs for use in finalizing the job config.
 // It parses either d.RerunAuthConfigs or d.DefaultRerunAuthConfigEntries, not both.
 // Old format: map[string]*prowapi.RerunAuthConfig where the key is org,
-//             org/repo, or "*".
+//
+//	org/repo, or "*".
+//
 // New format: []*DefaultRerunAuthConfigEntry
 // If the old format is parsed it is converted to the new format, then all
 // filter regexp are compiled.
@@ -1913,10 +1915,10 @@
 
 // mergeJobConfigs merges two JobConfig together.
 // It will try to merge:
-//	- Presubmits
-//	- Postsubmits
-// 	- Periodics
-//	- Presets
+//   - Presubmits
+//   - Postsubmits
+//   - Periodics
+//   - Presets
 func mergeJobConfigs(a, b JobConfig) (JobConfig, error) {
 	// Merge everything.
 	// *** Presets ***
@@ -2439,13 +2441,7 @@
 	}
 
 	for i := range c.JenkinsOperators {
-<<<<<<< HEAD
-		c.JenkinsOperators[i].Controller.templateFuncs = jenkinsFuncMap
-
-		if err := ValidateController(&c.JenkinsOperators[i].Controller); err != nil {
-=======
 		if err := ValidateController(&c.JenkinsOperators[i].Controller, jenkinsFuncMap); err != nil {
->>>>>>> 1fc4985d
 			return fmt.Errorf("validating jenkins_operators config: %w", err)
 		}
 		sel, err := labels.Parse(c.JenkinsOperators[i].LabelSelectorString)
@@ -2984,17 +2980,12 @@
 }
 
 // ValidateController validates the provided controller config.
-<<<<<<< HEAD
-func ValidateController(c *Controller) error {
-	urlTmpl, err := template.New("JobURL").Funcs(c.templateFuncs).Parse(c.JobURLTemplateString)
-=======
 func ValidateController(c *Controller, templateFuncMaps ...template.FuncMap) error {
 	tmpl := template.New("JobURL")
 	for _, fm := range templateFuncMaps {
 		_ = tmpl.Funcs(fm)
 	}
 	urlTmpl, err := tmpl.Parse(c.JobURLTemplateString)
->>>>>>> 1fc4985d
 	if err != nil {
 		return fmt.Errorf("parsing template: %w", err)
 	}
